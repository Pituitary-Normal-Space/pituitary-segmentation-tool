# Description: Configuration file for the project.
# Allows you to manipulate the parameters of the preprocessing pipeline and NL space development without changing the main code.

####################################################
# Pituitary masking parameters
####################################################
#
# Naive Masking Parameters
#
# This range of values is the X, Y, and Z coordinates of the pituitary gland in the MRI image.
# These are values of MNI space coordinates.
x_range = (-10, 12)
y_range = (-3, 9)
z_range = (-39, -27)
# This is the range of intensities that are considered to be part of the pituitary gland.
# This is used to create a mask of the pituitary gland.
intensity_range = (
    300,
    700,
)  # Will need to normalize intensity first and then play around with this.
#
# Dynamic Masking Parameters - Clustering-based
#
# This includes weights for various scores that are used to determine the pituitary gland.
# These scores are based on:
#   - Rroximity to the above intensity range
#   - The distance from naive centroid
#   - Connectivity with the centroid
#   - Being a part of the naive mask
# Must add up to 1.
<<<<<<< HEAD
distance_weight = 0.45
intensity_range_weight = 0.5
connectivity_weight = 0.05
naive_mask_weight = 0.0
# This is the minimum score threshold for a voxel to be a candidate for clustering as part of the pituitary gland.
min_score_threshold = 0.75  # Range 0-1
# This is the probability cut off to consider a voxel as part of the pituitary gland after clustering assigns probabilities to each voxel.
cluster_dist_threshold = 0.75  # Range 0-1
=======
distance_weight = 0.1
intensity_range_weight = 0.6
connectivity_weight = 0.3
naive_mask_weight = 0.0
# This is the minimum score threshold for a voxel to be a candidate for clustering as part of the pituitary gland.
min_score_threshold = 0.8  # Range 0-1
# This is the probability cut off to consider a voxel as part of the pituitary gland after clustering assigns probabilities to each voxel.
cluster_dist_threshold = 0.80  # Range 0-1
#
# Dynamic Masking Parameters - Region Growing-based
#
# This is the allowed intensity variation for region growing
intensity_tolerance = 0.1  # Range 0-1
# Maximum number of voxels to consider for region growing
max_voxels = 7000
>>>>>>> edfdd7db

####################################################
# Preprocessing parameters
####################################################
#
####################################################
# Brain extraction parameters... not currently in use
#
# Fractional intensity threshold (0-1) for BET (0.5 is default).
fractional_intensity_t1 = 0.075
fractional_intensity_t2 = 0.075
# Gradient threshold for BET (higher values give larger brain outline estimates).
gradient_t1 = 0.25
gradient_t2 = 0.4
# Robust brain extraction for BET (reduce sensitivity to noise and intensity bias).
robust_brain_extraction = True
#
#
####################################################
# Smoothing parameters
#
# Sigma value for Gaussian smoothing filter (controls blurriness of the image).
# Small σ (e.g., 0.5 - 1.5) → Less smoothing, preserves fine details.
# Moderate σ (e.g., 2 - 3) → Balanced smoothing, reduces noise while keeping structure.
# Large σ (e.g., 5 - 10) → Heavy smoothing, blurs small details.
smoothing_sigma = 0.75
#
#
####################################################
# Non-linear registration parameters
#
# Specifies the order of the B-spline functions modelling the warp-fields. A spline-function is a piecewise continuous polynomial-function and the order of the spline determines the order of the polynomial and the support of the spline. In fnirt one can use splines of order 2 (quadratic) or 3 (the "well known" cubic B-spline).
spline_order = 3  # 2 or 3, default is 3 but 2 is faster
# Its value can be either float or double (default) and it specifies the precision that the hessian H is calculated and stored in. Changing this to float will decrease the amount of RAM needed to store H and will hence allow one to go to slightly higher warp-resolution. The default is double since that is what we have used for most of the testing and validation.
hessian_precision = "double"  # float or double, default is dobule but float is faster and takes less ram<|MERGE_RESOLUTION|>--- conflicted
+++ resolved
@@ -28,7 +28,6 @@
 #   - Connectivity with the centroid
 #   - Being a part of the naive mask
 # Must add up to 1.
-<<<<<<< HEAD
 distance_weight = 0.45
 intensity_range_weight = 0.5
 connectivity_weight = 0.05
@@ -37,15 +36,6 @@
 min_score_threshold = 0.75  # Range 0-1
 # This is the probability cut off to consider a voxel as part of the pituitary gland after clustering assigns probabilities to each voxel.
 cluster_dist_threshold = 0.75  # Range 0-1
-=======
-distance_weight = 0.1
-intensity_range_weight = 0.6
-connectivity_weight = 0.3
-naive_mask_weight = 0.0
-# This is the minimum score threshold for a voxel to be a candidate for clustering as part of the pituitary gland.
-min_score_threshold = 0.8  # Range 0-1
-# This is the probability cut off to consider a voxel as part of the pituitary gland after clustering assigns probabilities to each voxel.
-cluster_dist_threshold = 0.80  # Range 0-1
 #
 # Dynamic Masking Parameters - Region Growing-based
 #
@@ -53,7 +43,6 @@
 intensity_tolerance = 0.1  # Range 0-1
 # Maximum number of voxels to consider for region growing
 max_voxels = 7000
->>>>>>> edfdd7db
 
 ####################################################
 # Preprocessing parameters
